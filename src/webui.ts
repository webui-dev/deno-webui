--- conflicted
+++ resolved
@@ -692,12 +692,8 @@
    * 
    * @param allow - True or False.
    */
-<<<<<<< HEAD
-  static setMultiClient(allow: Boolean): void {
-    WebUI.init();
-=======
   static setMultiClient(allow: boolean): void {
->>>>>>> 8372c036
+    WebUI.init();
     _lib.symbols.webui_set_config(BigInt(3), allow);
   }
 
